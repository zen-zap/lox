#![allow(unused_imports)]
#![allow(unused_parens)]
#![allow(dead_code)]
use miette::{Context, Diagnostic, Error, LabeledSpan, NamedSource, Report, SourceSpan};
use std::fmt::format;
pub mod token_type;
use crate::token_type::{SingleTokenError, Token, TokenType, StringTerminationError};

/// The `Lexer` struct is responsible for tokenizing the input string.
/// It holds the entire input string, the remaining unprocessed part of the string,
/// and the current byte index for tracking the position in the string.
/// The `Lexer` struct implements the `Iterator` trait, allowing it to produce tokens one at a time.
/// The `next` method is where the actual lexing happens.
/// It processes the input string character by character, identifying tokens based on the characters encountered.
pub struct Lexer<'de> {
    /// holds the entire String
    whole: &'de str,
    /// holds the remainder of the String
    rest: &'de str,
    /// to keep track of the index we're at
    byte: usize,
}

impl<'de> Lexer<'de> {
    /// Creates a new `Lexer` instance with the given input string.
    /// The `whole` field is initialized with the input string,
    /// the `rest` field is set to the same string, and the `byte` index is initialized to 0.
    /// This function is used to initialize the lexer before starting the tokenization process.
    pub fn new(input: &'de str) -> Self {
        Self {
            whole: input,
            rest: input,
            byte: 0,
        }
    }
}

impl<'de> Iterator for Lexer<'de> {
    /// The `Item` type for the `Lexer` iterator is a `Result` containing either a `Token` or an `Error`.
    type Item = Result<Token<'de>, Error>;

    /// If the `Iterator` returns `Err`, it will only return `None`.
    /// Pattern helpful for streaming characters ..
    /// actual lexing happens here
    fn next(&mut self) -> Option<Self::Item> {
        loop {
            // must be inside the loop .. since we use chars with byte_index and self.rest updates based on this
            let mut chars = self.rest.chars();

            let c = chars.next()?;
            // `at` represents the byte-index where this character begins at the string

            // holds the current character as a UTF-8 byte slice from the input string
            let c_str = &self.rest[..c.len_utf8()];

            // holds self.rest
            let c_onwards = self.rest;
            self.rest = chars.as_str();
            self.byte += c.len_utf8(); // incremented by the number of bytes in the current character

            /// type to help us to make sure that we have handled all cases and modularize it
            /// these are multi character tokens
            pub enum Started {
                /// String character tokens set
                String,
                /// set of number characters
                Number,
                /// set of characters forming an identifier
                Ident,
                /// represents <=, <, >=, >, =, ==, !=
                IfEqualElse(TokenType, TokenType),
                /// to handle / and //
                Slash,
            }

            let just = move |kind: TokenType| {
                Some(Ok(Token {
                    kind,
                    origin: c_str,
                }))
            };

            let started = match c {
                '(' => return just(TokenType::LEFT_PAREN),
                ')' => return just(TokenType::RIGHT_PAREN),
                '{' => return just(TokenType::LEFT_BRACE),
                '}' => return just(TokenType::RIGHT_BRACE),
                ',' => return just(TokenType::COMMA),
                '.' => return just(TokenType::DOT),
                '+' => return just(TokenType::PLUS),
                ';' => return just(TokenType::SEMICOLON),
                '*' => return just(TokenType::STAR),
                '-' => return just(TokenType::MINUS),
                c if c.is_whitespace() => continue,
                '/' => Started::Slash,
                '"' => Started::String,
                '0'..='9' => Started::Number,
                'a'..='z' | 'A'..='Z' | '_' => Started::Ident,
                '=' => Started::IfEqualElse(TokenType::EQUAL_EQUAL, TokenType::EQUAL),
                '<' => Started::IfEqualElse(TokenType::LESS_EQUAL, TokenType::LESS),
                '>' => Started::IfEqualElse(TokenType::GREATER_EQUAL, TokenType::GREATER),
                '!' => Started::IfEqualElse(TokenType::BANG_EQUAL, TokenType::BANG),

                _ => {
                    return Some(Err(SingleTokenError {
                        err_span: SourceSpan::from(self.byte - c.len_utf8()..self.byte),
                        src: self.whole.to_string(),
                        token: c,
                    }
                    .into()));
                }
            };

            // if started is an Option immediately return, if it's an enum then check for the variants
            // even if you don't handle the Option case .. it does so implicitly if the things are not in the match arms
            break match started {
                Started::IfEqualElse(yes, no) => {
                    // deal with any whitespaces in between the token_set
                    self.rest = self.rest.trim_start();
                    let trimmed = c_onwards.len() - self.rest.len() - 1;
                    self.byte += trimmed;

                    if self.rest.trim_start().starts_with("=") {
                        // get a span of the rest of the chracters
                        let span = &c_onwards[..trimmed + c.len_utf8() + 1];
                        self.rest = &self.rest[1..]; // already trimmed above
                        self.byte += 1;

                        Some(Ok(Token {
                            kind: yes,
                            origin: span,
                        }))
                    } else {
                        Some(Ok(Token {
                            kind: no,
                            origin: c_str,
                        }))
                    }
                }
                Started::String => {
                    if let Some(end) = self.rest.find('"')
                    {
                        let literal = &c_onwards[..end + 1 + 1]; // now we include the " " at the start and the end

                        self.byte += end + 1;

                        self.rest = &self.rest[end+1..];

                        Some(Ok(Token {
                            kind: TokenType::STRING,
                            origin: literal, 
                        }))
                    }
                    else
                    {
<<<<<<< HEAD
                        let e = StringTerminationError {
                            err_span: SourceSpan::from(self.byte - c.len_utf8()..self.whole.len()),
                            src: self.whole.to_string(),                            
                        };
=======
>>>>>>> 49b2fd30

                        self.byte += self.rest.len();

                        self.rest = &self.rest[self.rest.len()..];
<<<<<<< HEAD

                        return Some(Err(e.into()));
=======
                        return Some(Err(StringTerminationError {
                            err_span: SourceSpan::from(self.byte - c.len_utf8()..self.whole.len()),
                            src: self.whole.to_string(),                            
                        }
                        .into()));
>>>>>>> 49b2fd30
                    }
                },
                Started::Ident => {
                    let first_non_ident = c_onwards
                        .find(|c| !matches!(c, 'a'..='z' | 'A'..='Z' | '_' | '0'..='9'))
                        .unwrap_or(c_onwards.len());

                    let literal = &c_onwards[..first_non_ident];

                    let extra_bytes = literal.len() - c.len_utf8();

                    self.byte += extra_bytes;

                    self.rest = &self.rest[extra_bytes..];

                    let kind = match literal {
                        "and" => TokenType::AND,
                        "class" => TokenType::CLASS,
                        "else" => TokenType::ELSE,
                        "false" => TokenType::FALSE,
                        "fun" => TokenType::FUN,
                        "for" => TokenType::FOR,
                        "if" => TokenType::IF,
                        "nil" => TokenType::NIL,
                        "or" => TokenType::OR,
                        "print" => TokenType::PRINT,
                        "return" => TokenType::RETURN,
                        "super" => TokenType::SUPER,
                        "this" => TokenType::THIS,
                        "true" => TokenType::TRUE,
                        "var" => TokenType::VAR,
                        "while" => TokenType::WHILE,
                        _ => TokenType::IDENT,
                    };

                    return Some(Ok(Token {
                        kind: kind,
                        origin: literal,
                    }));
                }
                Started::Number => {
                    // eprintln!("c_onwards: {c_onwards}");

                    let first_non_digit = c_onwards
                        .find(|c| !matches!(c, '.' | '0'..='9'))
                        .unwrap_or(c_onwards.len());

                    let mut literal = &c_onwards[..first_non_digit];
                    // literal is something like 123.456.789 here

                    // eprintln!("literal: {literal}");

                    let mut dotted = literal.splitn(3, '.');
                    // after 3 the thing repeats

                    match (dotted.next(), dotted.next(), dotted.next()) {
                        (Some(one), Some(two), Some(_three)) => {
                            literal = &literal[..one.len() + 1 + two.len()];
                            // it becomes 123.456 here as the literal
                            // get the number literal followed by a DOT and smthng
                        }

                        (Some(one), Some(two), None) if two.is_empty() => {
                            if (two.is_empty()) {
                                literal = &literal[..one.len()];
                            }
                        }

                        _ => {
                            // leave it as is
                        }
                    }

                    let extra_bytes = literal.len() - c.len_utf8();
                    // literal operated on c_onwards ... so to get the number of things parsed ..
                    // we subtract the initial stage

                    self.byte += extra_bytes;
                    self.rest = &self.rest[extra_bytes..];

                    let n = match literal.parse() {
                        Ok(n) => n,
                        Err(e) => {
                            return Some(Err(miette::miette! {
                                labels = vec![
                                    LabeledSpan::at(self.byte - literal.len()..self.byte, "this numeric literal"),
                                ],
                                "{e}",
                            }.with_source_code(self.whole.to_string())));
                        }
                    };

                    return Some(Ok(Token {
                        kind: TokenType::NUMBER(n),
                        origin: literal,
                    }));
                }
                Started::Slash => {
                    if self.rest.starts_with('/') {
                        // this is a comment!
                        // keep reading until we hit the end of a line
                        let line_end = self.rest.find('\n').unwrap_or_else(|| self.rest.len());

                        self.byte += line_end;

                        self.rest = &self.rest[line_end..]; // we can let the new line go through since we can skip the whitespace anyways

                        continue;
                    }
                    else {
                        Some(Ok(Token {
                            kind: TokenType::SLASH,
                            origin: c_str,
                        }))
                    }
                }
            };
        }
    }
}<|MERGE_RESOLUTION|>--- conflicted
+++ resolved
@@ -4,6 +4,7 @@
 use miette::{Context, Diagnostic, Error, LabeledSpan, NamedSource, Report, SourceSpan};
 use std::fmt::format;
 pub mod token_type;
+use crate::token_type::{SingleTokenError, Token, TokenType, StringTerminationError};
 use crate::token_type::{SingleTokenError, Token, TokenType, StringTerminationError};
 
 /// The `Lexer` struct is responsible for tokenizing the input string.
@@ -153,27 +154,16 @@
                     }
                     else
                     {
-<<<<<<< HEAD
                         let e = StringTerminationError {
                             err_span: SourceSpan::from(self.byte - c.len_utf8()..self.whole.len()),
                             src: self.whole.to_string(),                            
                         };
-=======
->>>>>>> 49b2fd30
 
                         self.byte += self.rest.len();
 
                         self.rest = &self.rest[self.rest.len()..];
-<<<<<<< HEAD
 
                         return Some(Err(e.into()));
-=======
-                        return Some(Err(StringTerminationError {
-                            err_span: SourceSpan::from(self.byte - c.len_utf8()..self.whole.len()),
-                            src: self.whole.to_string(),                            
-                        }
-                        .into()));
->>>>>>> 49b2fd30
                     }
                 },
                 Started::Ident => {
